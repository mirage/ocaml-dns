<<<<<<< HEAD
===== 0.5.2 (unreleased) =====

* Fix the server interface to be fully asynchronous.

* Correct q_type/q_class arguments being ignored in the Lwt
  Dns_resolver [Pierre Chambart] (#6)

===== 0.5.1 (2012-10-05) =====
=======
0.6.0 (unreleased):
* Experimental DNSSEC support.
>>>>>>> 25ce8034

0.5.2 (2012-11-28):
* Fix the server interface to be fully asynchronous.
* Correct `q_type`/`q_class` arguments being ignored in the Lwt
  Dns_resolver (from Pierre Chambart).

0.5.1 (2012-10-05):
* Remain compatible with OCaml-3.12.1 with the more verbose
  first-class module syntax.

0.5.0 (2012-09-29):
* Add mldig as a full(ish)-featured dig clone, with similar
  output format.
* Add `Dns.Resolvconf` for parsing `/etc/resolv.conf` files on
  POSIX hosts.
* Move the Lwt bits (resolver, server, cmdline client) into
  a separate directory, to follow the Cohttp convention.

0.4.0 (2012-09-18):
* Initial public release.<|MERGE_RESOLUTION|>--- conflicted
+++ resolved
@@ -1,16 +1,5 @@
-<<<<<<< HEAD
-===== 0.5.2 (unreleased) =====
-
-* Fix the server interface to be fully asynchronous.
-
-* Correct q_type/q_class arguments being ignored in the Lwt
-  Dns_resolver [Pierre Chambart] (#6)
-
-===== 0.5.1 (2012-10-05) =====
-=======
 0.6.0 (unreleased):
 * Experimental DNSSEC support.
->>>>>>> 25ce8034
 
 0.5.2 (2012-11-28):
 * Fix the server interface to be fully asynchronous.
